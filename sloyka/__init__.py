--- conflicted
+++ resolved
@@ -11,11 +11,7 @@
     NER_parklike,
     VKParser,
     City_services,
-<<<<<<< HEAD
-    AreaMatcher
-=======
     EmotionRecognizer
->>>>>>> 6842dbff
 )
 
 __all__ = [
@@ -28,11 +24,7 @@
     "NER_parklike",
     "VKParser",
     "City_services",
-<<<<<<< HEAD
-    "AreaMatcher"
-=======
     "EmotionRecognizer"
->>>>>>> 6842dbff
 ]
 
 logger.remove()
