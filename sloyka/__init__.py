--- conflicted
+++ resolved
@@ -10,11 +10,8 @@
     Streets, 
     NER_parklike,
     VKParser,
-<<<<<<< HEAD
+    City_services,
     AreaMatcher
-=======
-    City_services
->>>>>>> e6dd3bf1
 )
 
 __all__ = [
@@ -26,11 +23,8 @@
     "Streets", 
     "NER_parklike",
     "VKParser",
-<<<<<<< HEAD
+    "City_services",
     "AreaMatcher"
-=======
-    "City_services"
->>>>>>> e6dd3bf1
 ]
 
 logger.remove()
