"""
@class:Semgraph:
The main class of the semantic graph module. It is aimed to build a semantic graph based on the provided data
and parameters.
More convenient to use after extracting data from geocoder.

The Semgraph class has the following methods:

@method:clean_from_dublicates:
A function to clean a DataFrame from duplicates based on specified columns.

@method:clean_from_digits:
Removes digits from the text in the specified column of the input DataFrame.

@method:clean_from_toponyms:
Clean the text in the specified text column by removing any words that match the toponyms in the name and
toponym columns.

@method:aggregate_data:
Creates a new DataFrame by aggregating the data based on the provided text and toponyms columns.
"""
import time
import numpy as np
import itertools
from tqdm import tqdm
import re
import torch
import nltk
import pymorphy3
import pandas as pd
import geopandas as gpd
import networkx as nx
from nltk.corpus import stopwords
from transformers import BertTokenizer, BertModel
from keybert import KeyBERT
import geopy.distance
from shapely.geometry import Point

<<<<<<< HEAD
from sloyka.src.constants import STOPWORDS
=======
from sloyka.src.constants import STOPWORDS, TAG_ROUTER, SPB_DISTRICTS
>>>>>>> c7f8d11d

nltk.download('stopwords')

RUS_STOPWORDS = stopwords.words('russian') + STOPWORDS


class Semgraph:
    """
    This is the main class of semantic graph module. 
    It is aimed to build a semantic graph based on the provided data and parameters.
    More convinient to use after extracting data from geocoder.

    Param:
    bert_name: the name of the BERT model to use (default is 'DeepPavlov/rubert-base-cased')
    language: the language of the BERT model (default is 'russian')
    device: the device to use for inference (default is 'cpu')
    """

    def __init__(self,
                 bert_name: str = 'DeepPavlov/rubert-base-cased',
                 language: str = 'russian',
                 device: str = 'cpu'
                 ) -> None:

        self.language = language
        self.device = device
        self.tokenizer = BertTokenizer.from_pretrained(bert_name)
        self.model_name = bert_name
        self.model = BertModel.from_pretrained(bert_name).to(device)

    @staticmethod
    def clean_from_dublicates(data: pd.DataFrame or gpd.GeoDataFrame,
                              id_column: str
                              ) -> pd.DataFrame or gpd.GeoDataFrame:
        """
        A function to clean a DataFrame from duplicates based on specified columns.
        
        Args:
            data (pd.DataFrame): The input DataFrame to be cleaned.
            id_column (str): The name of the column to use as the unique identifier.
        
        Returns:
            pd.DataFrame or gpd.GeoDataFrame: A cleaned DataFrame or GeoDataFrame without duplicates based on the
            specified text column.
        """

        uniq_df = data.drop_duplicates(subset=[id_column], keep='first')
        uniq_df = uniq_df.reset_index(drop=True)

        return uniq_df

    @staticmethod
    def clean_from_digits(data: pd.DataFrame or gpd.GeoDataFrame,
                          text_column: str
                          ) -> pd.DataFrame or gpd.GeoDataFrame:
        """
        Removes digits from the text in the specified column of the input DataFrame.

        Args:
            data (pd.DataFrame): The input DataFrame.
            text_column (str): The name of the text column to clean.

        Returns:
            pd.DataFrame or gpd.GeoDataFrame: The DataFrame with the specified text column cleaned from digits.
        """

        for i in range(len(data)):
            text = str(data[text_column].iloc[i]).lower()
            cleaned_text = ''.join([j for j in text if not j.isdigit()])

            data.at[i, text_column] = cleaned_text

        return data

    @staticmethod
    def clean_from_toponyms(data: pd.DataFrame or gpd.GeoDataFrame,
                            text_column: str,
                            name_column: str,
                            toponym_type_column: str
                            ) -> pd.DataFrame or gpd.GeoDataFrame:
        """
        Clean the text in the specified text column by removing any words that match the toponyms in the name
        and toponym columns.

        Args:
            data (pd.DataFrame or gpd.GeoDataFrame): The input DataFrame.
            text_column (str): The name of the column containing the text to be cleaned.
            name_column (str): The name of the column containing the toponym name (e.g. Nevski, Moika etc).
            toponym_type_column (str): The name of the column containing the toponym type
            (e.g. street, alley, avenue etc.).

        Returns:
            pd.DataFrame or gpd.GeoDataFrame: The DataFrame or GeoDataFrame with the cleaned text.
        """

        for i in range(len(data)):
            text = str(data[text_column].iloc[i]).lower()
            word_list = text.split()
            toponyms = [str(data[name_column].iloc[i]).lower(), str(data[toponym_type_column].iloc[i]).lower()]

            text = ' '.join([j for j in word_list if j not in toponyms])

            data.at[i, text_column] = text

        return data

    @staticmethod
    def clean_from_links(data: pd.DataFrame or gpd.GeoDataFrame,
                         text_column: str
                         ) -> pd.DataFrame or gpd.GeoDataFrame:
        """
        Clean the text in the specified text column by removing links and specific patterns.

        Args:
            data (pd.DataFrame or gpd.GeoDataFrame): The input DataFrame.
            text_column (str): The name of the column containing the text to be cleaned.

        Returns:
            pd.DataFrame or gpd.GeoDataFrame: The DataFrame with the cleaned text.
        """
        for i in range(len(data)):
            text = str(data[text_column].iloc[i])
            if '[id' in text and ']' in text:
                start = text.index('[')
                stop = text.index(']')

                text = text[:start] + text[stop:]

            text = re.sub(r'^https?://.*[\r\n]*', '', text, flags=re.MULTILINE)

            data.at[i, text_column] = text

        return data

    @staticmethod
    def fill_empty_toponym(data: pd.DataFrame or gpd.GeoDataFrame,
                           toponym_column: str):

        for i in range(len(data)):
            check = data[toponym_column].iloc[i]
            if check == '':
                data.at[i, toponym_column] = None

        return data

    def extract_keywords(self,
                         data: pd.DataFrame or gpd.GeoDataFrame,
                         text_column: str,
                         text_type_column: str,
                         toponym_column: str,
                         id_column: str,
                         post_id_column: str,
                         parents_stack_column: str,
                         semantic_key_filter: float = 0.6,
                         top_n: int = 1
                         ) -> pd.DataFrame or gpd.GeoDataFrame:
        """
        Extract keywords from the given data based on certain criteria.

        Args:
            data (pd.DataFrame or gpd.GeoDataFrame): The input data containing information.
            text_column (str): The column in the data containing text information.
            text_type_column (str): The column in the data indicating the type of text (e.g., post, comment, reply).
            toponym_column (str): The column in the data containing toponym information.
            id_column (str): The column in the data containing unique text identifiers.
            post_id_column (str): The column in the data containing post identifiers for comments and replies.
            parents_stack_column (str): The column in the data containing information about parent-child relationships to comments.
            semantic_key_filter (float, optional): The threshold for semantic key filtering. Defaults to 0.75.
            top_n (int, optional): The number of top keywords to extract. Defaults to 1.

        Returns:
            pd.DataFrame or gpd.GeoDataFrame: Processed data with extracted keywords, toponym counts, and word counts.
        """

        model = KeyBERT(model=self.model)
        morph = pymorphy3.MorphAnalyzer()

        data['words_score'] = None
        data['texts_ids'] = None

        toponym_dict = {}
        word_dict = {}

        chains = ['post', 'comment', 'reply']

        for chain in chains:
            chain_gdf = data.loc[data[text_type_column] == chain]
            chain_gdf = chain_gdf.dropna(subset=toponym_column)
            chain_toponym_list = list(chain_gdf[id_column])

            exclude_list = []

            print(f'Extracting keywords from {chain} chains...')
            time.sleep(1)

            for i in tqdm(chain_toponym_list):
                toponym = data[toponym_column].loc[data[id_column] == i].iloc[0]

                ids_text_to_extract = list((data[id_column].loc[
                    (data[post_id_column] == i)
                    & (~data[id_column].isin(exclude_list))
                    & (~data[parents_stack_column].isin(chain_toponym_list))
                    ]))

                texts_to_extract = list((data[text_column].loc[
                                                               (data[post_id_column] == i)
                                                               & (~data[id_column].isin(exclude_list))
                                                               & (~data[parents_stack_column].isin(chain_toponym_list))
                                                               ]
                                         ))

                ids_text_to_extract.extend(list(data[id_column].loc[data[id_column] == i]))
                texts_to_extract.extend(list(data[text_column].loc[data[id_column] == i]))
                words_to_add = []
                id_to_add = []
                texts_to_add = []

                for j, text in zip(ids_text_to_extract, texts_to_extract):
                    extraction = model.extract_keywords(text, top_n=top_n, stop_words=RUS_STOPWORDS)
                    if extraction:
                        score = extraction[0][1]
                        if score > semantic_key_filter:
                            word_score = extraction[0]
                            p = morph.parse(word_score[0])[0]
                            if p.tag.POS in TAG_ROUTER.keys():
                                word = p.normal_form
                                tag = p.tag.POS

                                word_info = (word, score, tag)

                                words_to_add.append(word_info)
                                id_to_add.append(j)
                                texts_to_add.append(text)

                                word_dict[word] = word_dict.get(word, 0) + 1

                if words_to_add:
                    toponym_dict[toponym] = toponym_dict.get(toponym, 0) + 1

                    index = data.index[data.id == i][0]
                    data.at[index, 'words_score'] = words_to_add
                    data.at[index, 'texts_ids'] = id_to_add

            exclude_list += chain_toponym_list

        df_to_graph = data.dropna(subset='words_score')

        return [df_to_graph, toponym_dict, word_dict]

    @staticmethod
    def convert_df_to_edge_df(data: pd.DataFrame or gpd.GeoDataFrame,
                              toponym_column: str,
                              word_info_column: str = 'words_score'
                              ) -> pd.DataFrame or gpd.GeoDataFrame:

        edge_list = []

        for i in data[toponym_column]:
            current_df = data.loc[data[toponym_column] == i]
            for j in range(len(current_df)):
                toponym = current_df[toponym_column].iloc[j]
                word_nodes = current_df[word_info_column].iloc[j]

                for k in word_nodes:
                    if k[2] in TAG_ROUTER.keys():
                        edge_list.append([toponym, k[0], k[1], TAG_ROUTER[k[2]]])

        edge_df = pd.DataFrame(edge_list, columns=['FROM', 'TO', 'distance', 'type'])

        return edge_df

    def get_semantic_closeness(self,
                               data: pd.DataFrame or gpd.GeoDataFrame,
                               column: str,
                               similarity_filter: float = 0.75
                               ) -> pd.DataFrame or gpd.GeoDataFrame:
        """
        Calculate the semantic closeness between unique words in the specified column of the input DataFrame.

        Args:
            data (pd.DataFrame or gpd.GeoDataFrame): The input DataFrame.
            column (str): The column in the DataFrame to calculate semantic closeness for.
            similarity_filter (float = 0.75): The score of cosine semantic proximity, from which and upper the edge
            will be generated.

        Returns:
            pd.DataFrame or gpd.GeoDataFrame: A DataFrame or GeoDataFrame containing the pairs of words with their
            similarity scores.
        """

        unic_words = tuple(set(data[column]))
        words_tokens = tuple(
            [self.tokenizer.encode(i, add_special_tokens=False, return_tensors='pt').to(self.device) for i in
             unic_words])
        potential_new_nodes_embeddings = tuple(
            [[unic_words[i], self.model(words_tokens[i]).last_hidden_state.mean(dim=1)] for i in
             range(len(unic_words))])
        new_nodes = []

        combinations = list(itertools.combinations(potential_new_nodes_embeddings, 2))

        print('Calculating semantic closeness...')
        time.sleep(1)
        for word1, word2 in tqdm(combinations):

            similarity = float(torch.nn.functional.cosine_similarity(word1[1], word2[1]))

            if similarity >= similarity_filter:
                new_nodes.append([word1[0], word2[0], similarity, 'сходство'])
                new_nodes.append([word2[0], word1[0], similarity, 'сходство'])

            time.sleep(0.001)

        result_df = pd.DataFrame(new_nodes, columns=['FROM', 'TO', 'distance', 'type'])

        return result_df

    @staticmethod
    def get_tag(nodes: list,
                toponyms: list
                ) -> dict:
        """
        Get attributes of part of speech for the given nodes, with the option to specify toponyms.
        
        Args:
            nodes (list): list of strings representing the nodes
            toponyms (list): list of strings representing the toponyms

        Returns: 
            dict: dictionary containing attributes for the nodes
        """

        morph = pymorphy3.MorphAnalyzer()
        attrs = {}

        for i in nodes:
            if i not in toponyms:
                attrs[i] = str(morph.parse(i)[0].tag.POS)
            else:
                attrs[i] = 'TOPONYM'

        return attrs

    @staticmethod
    def get_coordinates(G: nx.classes.graph.Graph,
                        geocoded_data: gpd.GeoDataFrame,
                        toponym_column: str,
                        location_column: str,
                        geometry_column: str
                        ) -> nx.classes.graph.Graph:
        """
        Get and write coordinates from geometry column in gpd.GeoDataFrame.

        Args:
            G (nx.classes.graph.Graph): Prebuild input graph.
            geocoded_data (gpd.GeoDataFrame): Data containing toponim, location and geometry of toponim.
            toponym_column (str): The name of the column containing the toponim data.
            location_column (str): The name of the column containing the location data.
            geometry_column (str): The name of the column containing the geometry data.

        Returns:
            nx.classes.graph.Graph: Graph with toponym nodes ('tag'=='TOPONYM') containing information
            about address and geometry ('Location','Lon','Lat' as node attributes)
        """
        toponyms_list = [i for i in G.nodes if G.nodes[i].get('tag') == 'TOPONYM']
        all_toponyms_list = list(geocoded_data[toponym_column])

        for i in toponyms_list:
            if i in all_toponyms_list:
                index = all_toponyms_list.index(i)
                G.nodes[i]['Location'] = str(geocoded_data[location_column].iloc[all_toponyms_list.index(i)])

        for i in toponyms_list:
            if i in all_toponyms_list:
                cord = geocoded_data[geometry_column].iloc[all_toponyms_list.index(i)]
                if cord is not None:
                    G.nodes[i]['Lat'] = cord.x
                    G.nodes[i]['Lon'] = cord.y

        return G

    @staticmethod
    def get_text_ids(G: nx.classes.graph.Graph,
                     filtered_data: pd.DataFrame or gpd.GeoDataFrame,
                     toponym_column: str,
                     text_id_column: str
                     ) -> nx.classes.graph.Graph:
        """
        Update the text_ids attribute of nodes in the graph based on the provided filtered data.

        Parameters:
            G (nx.classes.graph.Graph): The input graph.
            filtered_data (pd.DataFrame or gpd.GeoDataFrame): The data to filter.
            toponym_column (str): The column name in filtered_data containing toponyms.
            text_id_column (str): The column name in filtered_data containing text IDs.

        Returns:
            nx.classes.graph.Graph: The graph with updated text_ids attributes.
        """

        toponyms_list = [i for i in G.nodes if G.nodes[i]['tag'] == 'TOPONYM']

        for i in range(len(filtered_data)):
            name = filtered_data[toponym_column].iloc[i]
            if name in toponyms_list:
                ids = [filtered_data[text_id_column].iloc[i]]

                ids = [str(k) for k in ids]

                if 'text_ids' in G.nodes[name].keys():
                    G.nodes[name]['text_ids'] = G.nodes[name]['text_ids'] + ',' + ','.join(ids)
                else:
                    G.nodes[name]['text_ids'] = ','.join(ids)

        return G

    @staticmethod
    def get_house_text_id(G: nx.classes.graph.Graph,
                          geocoded_data: gpd.GeoDataFrame,
                          text_id_column: str,
                          text_column: str
                          ) -> nx.classes.graph.Graph:
        """
        Get house text ids from geocoded data and assign them to the graph nodes.

        Args:
            G (nx.classes.graph.Graph): The input graph.
            geocoded_data (gpd.GeoDataFrame): Data containing geocoded information.
            text_id_column (str): The name of the column containing the text id.
            text_column (str): The name of the column containing the text.

        Returns:
            nx.classes.graph.Graph: The graph with assigned text ids to the nodes.
        """

        for i in G.nodes:
            if G.nodes[i]['tag'] == 'TOPONYM':
                if re.search('\d+', i):
                    id_list = G.nodes[i]['text_ids'].split(',')
                    id_list = [int(j) for j in id_list]
                    text = geocoded_data[text_column].loc[geocoded_data[text_id_column] == id_list[0]]

                    G.nodes[i]['extracted_from'] = text.iloc[0]

        return G

    @staticmethod
    def add_attributes(G: nx.classes.graph.Graph,
                       new_attributes: dict,
                       attribute_tag: str,
                       toponym_attributes: bool
                       ) -> nx.classes.graph.Graph:
        """
        Add attributes to nodes in the graph based on the specified conditions.

        Parameters:
            G (nx.classes.graph.Graph): The graph to which attributes will be added.
            new_attributes (dict): A dictionary containing the new attributes to be added.
            attribute_tag (str): The tag of the attribute to be added.
            toponym_attributes (bool): A boolean flag indicating whether to add attributes to toponyms.

        Returns:
            nx.classes.graph.Graph: The graph with the new attributes added.
        """

        if toponym_attributes:
            toponyms_list = [i for i in G.nodes if G.nodes[i].get('tag') == 'TOPONYM']
            for i in toponyms_list:
                G.nodes[i][attribute_tag] = new_attributes[i]

        else:
            word_list = [i for i in G.nodes if G.nodes[i].get('tag') != 'TOPONYM']
            for i in word_list:
                G.nodes[i][attribute_tag] = new_attributes[i]
        return G

    @staticmethod
    def add_city_graph(G: nx.classes.graph.Graph,
                       districts: gpd.GeoDataFrame,
                       municipals: gpd.GeoDataFrame,
                       city_column: str,
                       district_column: str,
                       name_column: str,
                       geometry_column: str,
                       directed: bool = True
                       ) -> nx.classes.graph.Graph:
        """
        Add a city graph to the input graph based on the provided district and municipal data.

        Args:
            G (nx.classes.graph.Graph): The input graph.
            districts (gpd.GeoDataFrame): The district data.
            municipals (gpd.GeoDataFrame): The municipal data.
            city_column (str): The column name in districts containing the city data.
            district_column (str): The column name in municipals containing the district data.
            name_column (str): The column name in districts and municipals containing the name data.
            geometry_column (str): The column name in districts and municipals containing the geometry data.
            directed (bool): Whether the graph should be directed. Defaults to True.

        Returns:
            nx.classes.graph.Graph: The graph with the added city graph.
        """

        edges = []
        toponyms = [i for i in G.nodes if G.nodes[i]['tag'] == 'TOPONYM']
        city = districts[city_column].iloc[0]

        for i in range(len(districts)):
            name = districts[name_column].iloc[i]

            edges.append([city, name, 'включает'])

        for i in range(len(municipals)):
            name = municipals[name_column].iloc[i]
            district = municipals[district_column].iloc[i]

            polygon = municipals[geometry_column].iloc[i]
            for j in toponyms:
                if 'Lat' in G.nodes[j]:
                    point = Point(G.nodes[j]['Lat'], G.nodes[j]['Lon'])

                    if polygon.contains(point) or polygon.touches(point):
                        edges.append([name, j, 'включает'])

            edges.append([district, name, 'включает'])

        df = pd.DataFrame(edges, columns=['source', 'target', 'type'])

        if directed:
            city_graph = nx.from_pandas_edgelist(df, 'source', 'target', 'type', create_using=nx.DiGraph)
        else:
            city_graph = nx.from_pandas_edgelist(df, 'source', 'target', 'type')

        for i in range(len(districts)):
            if 'population' in districts.columns:
                city_graph.nodes[districts[name_column].iloc[i]]['tag'] = 'DISTRICT'
                city_graph.nodes[districts[name_column].iloc[i]]['population'] = districts[name_column].iloc[i]
            city_graph.nodes[districts[name_column].iloc[i]][geometry_column] = str(districts[geometry_column].iloc[i])

        for i in range(len(municipals)):
            if 'population' in municipals.columns:
                city_graph.nodes[municipals[name_column].iloc[i]]['tag'] = 'MUNICIPALITY'
                city_graph.nodes[municipals[name_column].iloc[i]]['population'] = municipals[name_column].iloc[i]
            city_graph.nodes[municipals[name_column].iloc[i]][geometry_column] = str(
                municipals[geometry_column].iloc[i])

        city_graph.nodes[city]['tag'] = 'CITY'

        G = nx.compose(G, city_graph)

        return G

    @staticmethod
    def calculate_distances(G: nx.classes.graph.Graph,
                            directed: bool = True
                            ) -> nx.classes.graph.Graph or nx.classes.digraph.DiGraph:
        """
        Calculate the distances between pairs of nodes in the graph and add them as edges.

        Parameters:
            G (nx.classes.graph.Graph): The input graph.
            directed (bool): Whether the graph should be directed or undirected. Defaults to True.

        Returns:
            G: NetworkX graph object with added distance edges
        """

        toponyms = [i for i in G.nodes if G.nodes[i]['tag'] == 'TOPONYM']

        combinations = list(itertools.combinations(toponyms, 2))

        distance_edges = []

        for i in tqdm(combinations):
            if 'Lat' in G.nodes[i[0]] and 'Lat' in G.nodes[i[1]]:
                first_point = (G.nodes[i[0]]['Lat'], G.nodes[i[0]]['Lon'])
                second_point = (G.nodes[i[1]]['Lat'], G.nodes[i[1]]['Lon'])

                distance = geopy.distance.distance(first_point, second_point).km

                distance_edges.append([i[0], i[1], 'удаленность', distance])
                distance_edges.append([i[1], i[0], 'удаленность', distance])

        dist_edge_df = pd.DataFrame(distance_edges, columns=['source', 'target', 'type', 'distance'])

        max_dist = dist_edge_df['distance'].max()
        for i in range(len(dist_edge_df)):
            dist_edge_df.at[i, 'distance'] = dist_edge_df['distance'].iloc[i] / max_dist

        if directed:
            distance_graph = nx.from_pandas_edgelist(dist_edge_df,
                                                     'source',
                                                     'target',
                                                     ['type', 'distance'],
                                                     create_using=nx.DiGraph)
        else:
            distance_graph = nx.from_pandas_edgelist(dist_edge_df,
                                                     'source',
                                                     'target',
                                                     ['type', 'distance'])

        G = nx.compose(G, distance_graph)

        return G

    def build_graph(self,
                    data: pd.DataFrame or gpd.GeoDataFrame,
                    id_column: str,
                    text_column: str,
                    text_type_column: str,
                    toponym_column: str,
                    toponym_name_column: str,
                    toponym_type_column: str,
                    post_id_column: str,
                    parents_stack_column: str,
                    directed: bool = True,
                    location_column: str or None = None,
                    geometry_column: str or None = None,
                    key_score_filter: float = 0.6,
                    semantic_score_filter: float = 0.75,
                    top_n: int = 1
                    ) -> nx.classes.graph.Graph:
        """
        Build a graph based on the provided data.

        Args:
            data (pd.DataFrame or gpd.GeoDataFrame): The input data to build the graph from.
            id_column (str): The column containing unique identifiers.
            text_column (str): The column containing text information.
            text_type_column (str): The column indicating the type of text.
            toponym_column (str): The column containing toponym information.
            toponym_name_column (str): The column containing toponym names.
            toponym_type_column (str): The column containing toponym types.
            post_id_column (str): The column containing post identifiers.
            parents_stack_column (str): The column containing parent-child relationships.
            directed (bool): Flag indicating if the graph is directed. Defaults to True.
            location_column (str or None): The column containing location information. Defaults to None.
            geometry_column (str or None): The column containing geometry information. Defaults to None.
            key_score_filter (float): The threshold for key score filtering. Defaults to 0.6.
            semantic_score_filter (float): The threshold for semantic score filtering. Defaults to 0.75.
            top_n (int): The number of top keywords to extract. Defaults to 1.

        Returns:
            nx.classes.graph.Graph: The constructed graph.
        """

        data = self.clean_from_dublicates(data,
                                          id_column)

        data = self.clean_from_digits(data,
                                      text_column)

        data = self.clean_from_toponyms(data,
                                        text_column,
                                        toponym_name_column,
                                        toponym_type_column)

        data = self.clean_from_links(data,
                                     text_column)

        extracted = self.extract_keywords(data,
                                          text_column,
                                          text_type_column,
                                          toponym_column,
                                          id_column,
                                          post_id_column,
                                          parents_stack_column,
                                          key_score_filter,
                                          top_n)

        df = extracted[0]
        toponyms_attributes = extracted[1]
        words_attributes = extracted[2]

        preprocessed_df = self.convert_df_to_edge_df(data=df,
                                                     toponym_column=toponym_column)

        words_df = self.get_semantic_closeness(preprocessed_df,
                                               'TO',
                                               semantic_score_filter)

        graph_df = pd.concat([preprocessed_df, words_df],
                             ignore_index=True)
        if directed:
            G = nx.from_pandas_edgelist(graph_df,
                                        source='FROM',
                                        target='TO',
                                        edge_attr=['distance', 'type'],
                                        create_using=nx.DiGraph())

        else:
            G = nx.from_pandas_edgelist(graph_df,
                                        source='FROM',
                                        target='TO',
                                        edge_attr=['distance', 'type'])

        nodes = list(G.nodes())
        attributes = self.get_tag(nodes, list(set(data[toponym_column])))

        nx.set_node_attributes(G, attributes, 'tag')
        G = self.add_attributes(G=G,
                                new_attributes=toponyms_attributes,
                                attribute_tag='counts',
                                toponym_attributes=True)

        G = self.add_attributes(G=G,
                                new_attributes=words_attributes,
                                attribute_tag='counts',
                                toponym_attributes=False)

        if type(data) is gpd.GeoDataFrame:
            G = self.get_coordinates(G=G,
                                     geocoded_data=data,
                                     toponym_column=toponym_column,
                                     location_column=location_column,
                                     geometry_column=geometry_column)

        G = self.get_text_ids(G=G,
                              filtered_data=df,
                              toponym_column=toponym_column,
                              text_id_column=id_column)

        return G

    def update_graph(self,
                     G: nx.classes.graph.Graph,
                     data: pd.DataFrame or gpd.GeoDataFrame,
                     id_column: str,
                     text_column: str,
                     text_type_column: str,
                     toponym_column: str,
                     toponym_name_column: str,
                     toponym_type_column: str,
                     post_id_column: str,
                     parents_stack_column: str,
                     directed: bool = True,
                     counts_attribute: str or None = None,
                     location_column: str or None = None,
                     geometry_column: str or None = None,
                     key_score_filter: float = 0.6,
                     semantic_score_filter: float = 0.75,
                     top_n: int = 1) -> nx.classes.graph.Graph:
        """
        Update the input graph based on the provided data, returning the updated graph.

        Args:
            G (nx.classes.graph.Graph): The input graph to be updated.
            data (pd.DataFrame or gpd.GeoDataFrame): The input data to update the graph.
            id_column (str): The column containing unique identifiers.
            text_column (str): The column containing text information.
            text_type_column (str): The column indicating the type of text.
            toponym_column (str): The column containing toponym information.
            toponym_name_column (str): The column containing toponym names.
            toponym_type_column (str): The column containing toponym types.
            post_id_column (str): The column containing post identifiers.
            parents_stack_column (str): The column containing parent-child relationships.
            directed (bool): Flag indicating if the graph is directed. Defaults to True.
            counts_attribute (str or None): The attribute to be used for counting. Defaults to None.
            location_column (str or None): The column containing location information. Defaults to None.
            geometry_column (str or None): The column containing geometry information. Defaults to None.
            key_score_filter (float): The threshold for key score filtering. Defaults to 0.6.
            semantic_score_filter (float): The threshold for semantic score filtering. Defaults to 0.75.
            top_n (int): The number of top keywords to extract. Defaults to 1.

        Returns:
            nx.classes.graph.Graph: The updated graph.
        """

        new_G = self.build_graph(data,
                                 id_column,
                                 text_column,
                                 text_type_column,
                                 toponym_column,
                                 toponym_name_column,
                                 toponym_type_column,
                                 post_id_column,
                                 parents_stack_column,
                                 directed,
                                 location_column,
                                 geometry_column,
                                 key_score_filter,
                                 semantic_score_filter,
                                 top_n)

        joined_G = nx.compose(G, new_G)

        if counts_attribute is not None:
            nodes = list(set(G.nodes) & set(new_G.nodes))
            for i in nodes:
                joined_G.nodes[i]['total_counts'] = G.nodes[i][counts_attribute] + new_G.nodes[i]['counts']

        return joined_G


# debugging
# if __name__ == '__main__':
#     file = open("C:\\Users\\thebe\\Downloads\\test.geojson", encoding='utf-8')
#     test_gdf = gpd.read_file(file)
#
#     sm = Semgraph()
#
#     G = sm.build_graph(test_gdf[:3000],
#                        id_column='id',
#                        text_column='text',
#                        text_type_column='type',
#                        toponym_column='only_full_street_name_numbers',
#                        toponym_name_column='initial_street',
#                        toponym_type_column='Toponims',
#                        post_id_column='post_id',
#                        parents_stack_column='parents_stack',
#                        location_column='Location',
#                        geometry_column='geometry')
#
#     # print(len(G.nodes))
#     #
#     # G = sm.update_graph(G,
#     #                     test_gdf[3000:],
#     #                     id_column='id',
#     #                     text_column='text',
#     #                     text_type_column='type',
#     #                     toponym_column='only_full_street_name',
#     #                     toponym_name_column='initial_street',
#     #                     toponym_type_column='Toponims',
#     #                     post_id_column='post_id',
#     #                     parents_stack_column='parents_stack',
#     #                     counts_attribute='counts',
#     #                     location_column='Location',
#     #                     geometry_column='geometry')
#     #
#     # print(len(G.nodes))
#     #
#     # nx.write_graphml(G, 'name.graphml', encoding='utf-8')<|MERGE_RESOLUTION|>--- conflicted
+++ resolved
@@ -36,11 +36,7 @@
 import geopy.distance
 from shapely.geometry import Point
 
-<<<<<<< HEAD
-from sloyka.src.constants import STOPWORDS
-=======
 from sloyka.src.constants import STOPWORDS, TAG_ROUTER, SPB_DISTRICTS
->>>>>>> c7f8d11d
 
 nltk.download('stopwords')
 
