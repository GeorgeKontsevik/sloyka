--- conflicted
+++ resolved
@@ -4,11 +4,7 @@
 from .data_getter import GeoDataGetter, Streets, VKParser
 from .semantic_graph import Semgraph
 from .ner_parklike import NER_parklike
-<<<<<<< HEAD
-from .topic_modeler import TopicModeler
-=======
 from .city_services_extract import City_services
->>>>>>> 28e5e555
 
 __all__ = [
     "EventDetection",
@@ -19,9 +15,5 @@
     "Streets",
     "NER_parklike",
     "VKParser",
-<<<<<<< HEAD
-    "TopicModeler"
-=======
     "City_services"
->>>>>>> 28e5e555
 ]