--- conflicted
+++ resolved
@@ -1,10 +1,6 @@
 [tool.poetry]
 name = "sloyka"
-<<<<<<< HEAD
-version = "0.0.8"
-=======
 version = "0.0.9"
->>>>>>> b7b62fd7
 description = "Library for city identity analysis from social media posts and comments"
 authors = ["sandrro, georgekontsevik"]
 readme = "README.md"
