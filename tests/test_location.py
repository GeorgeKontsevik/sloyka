<<<<<<< HEAD
=======
import pytest

from sloyka.src.geocoder import Geocoder

# def test_geocode_with_retry(input_address, geocode_result):
#     result = Location().geocode_with_retry(input_address)
#     assert result.address == geocode_result


# def test_geocode_with_retry_empty_address():
#     result = Location().geocode_with_retry("")
#     assert result is None


# def test_query(input_address, geocode_result):
#     result = Location().query(input_address)
#     assert result.address == geocode_result


@pytest.mark.parametrize(
    "input_address,geocode_result",
    [
        ("возле дома на Итальянской 17 постоянно мусорят!!!", "Итальянской 17"),
    ],
)
def test_geolocator(input_address, geocode_result):
    result = Geocoder().extract_ner_street(input_address)
    assert result.loc[0] == geocode_result
>>>>>>> 4253d4de
<|MERGE_RESOLUTION|>--- conflicted
+++ resolved
@@ -1,6 +1,3 @@
-<<<<<<< HEAD
-=======
-import pytest
 
 from sloyka.src.geocoder import Geocoder
 
@@ -27,5 +24,4 @@
 )
 def test_geolocator(input_address, geocode_result):
     result = Geocoder().extract_ner_street(input_address)
-    assert result.loc[0] == geocode_result
->>>>>>> 4253d4de
+    assert result.loc[0] == geocode_result